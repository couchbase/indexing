package functionaltests

import (
	"errors"
	c "github.com/couchbase/indexing/secondary/common"
	qc "github.com/couchbase/indexing/secondary/queryport/client"
	tc "github.com/couchbase/indexing/secondary/tests/framework/common"
	"github.com/couchbase/indexing/secondary/tests/framework/datautility"
	"github.com/couchbase/indexing/secondary/tests/framework/kvutility"
	"github.com/couchbase/indexing/secondary/tests/framework/secondaryindex"
	tv "github.com/couchbase/indexing/secondary/tests/framework/validation"
	"github.com/couchbase/query/expression"
	"github.com/couchbase/query/parser/n1ql"
	"log"
	"strings"
	"sync"
	"testing"
	"time"
)

func TestBuildDeferredAnotherBuilding(t *testing.T) {
	log.Printf("In TestBuildDeferredAnotherBuilding()")

	var bucketName = "default"
	var index1 = "id_company"
	var index2 = "id_age"

	e := secondaryindex.DropAllSecondaryIndexes(indexManagementAddress)
	FailTestIfError(e, "Error in DropAllSecondaryIndexes", t)

	docsToCreate := generateDocs(200000, "users.prod")
	UpdateKVDocs(docsToCreate, docs)
	log.Printf("Setting JSON docs in KV")
	kvutility.SetKeyValues(docsToCreate, "default", "", clusterconfig.KVAddress)

	err := secondaryindex.CreateSecondaryIndexAsync(index1, bucketName, indexManagementAddress, "", []string{"company"}, false, []byte("{\"defer_build\": true}"), true, nil)
	FailTestIfError(err, "Error in creating the index", t)

	err = secondaryindex.CreateSecondaryIndexAsync(index2, bucketName, indexManagementAddress, "", []string{"age"}, false, []byte("{\"defer_build\": true}"), true, nil)
	FailTestIfError(err, "Error in creating the index", t)

	client1, _ := secondaryindex.CreateClient(indexManagementAddress, "test7client")
	defer client1.Close()
	defn1, _ := secondaryindex.GetDefnID(client1, bucketName, index1)
	err = secondaryindex.BuildIndexesAsync([]uint64{defn1}, indexManagementAddress, defaultIndexActiveTimeout)
	FailTestIfError(err, "Error from BuildIndexesAsync of index1", t)
	time.Sleep(1 * time.Second)

	err = secondaryindex.BuildIndex(index2, bucketName, indexManagementAddress, defaultIndexActiveTimeout)
	if err == nil {
		e := errors.New("Error excpected when build index while another build is in progress")
		FailTestIfError(e, "Error in TestBuildDeferredAnotherBuilding", t)
	} else {
		if strings.Contains(err.Error(), "Build Already In Progress") {
			log.Printf("Build index failed as expected: %v", err.Error())
		} else {
			log.Printf("Build index did not fail with expected error, instead failed with %v", err)
			e := errors.New("Build index did not fail")
			FailTestIfError(e, "Error in TestBuildDeferredAnotherBuilding", t)
		}
	}

	client, _ := secondaryindex.CreateClient(indexManagementAddress, "test1client")
	defer client.Close()
	defnID, _ := secondaryindex.GetDefnID(client, bucketName, index1)
	e = secondaryindex.WaitTillIndexActive(defnID, client, defaultIndexActiveTimeout)
	if e != nil {
		FailTestIfError(e, "Error in WaitTillIndexActive", t)
	}

	time.Sleep(1 * time.Second)

	err = secondaryindex.BuildIndex(index2, bucketName, indexManagementAddress, defaultIndexActiveTimeout)
	FailTestIfError(err, "Error in BuildIndex in TestBuildDeferredAnotherBuilding", t)

	docScanResults := datautility.ExpectedScanResponse_string(docs, "company", "M", "V", 2)
	scanResults, err := secondaryindex.Range(index1, bucketName, indexScanAddress, []interface{}{"M"}, []interface{}{"V"}, 2, true, defaultlimit, c.SessionConsistency, nil)
	FailTestIfError(err, "Error in scan", t)
	err = tv.Validate(docScanResults, scanResults)
	FailTestIfError(err, "Error in scan result validation", t)

	docScanResults = datautility.ExpectedScanResponse_float64(docs, "age", 30, 50, 1)
	scanResults, err = secondaryindex.Range(index2, bucketName, indexScanAddress, []interface{}{30}, []interface{}{50}, 1, true, defaultlimit, c.SessionConsistency, nil)
	FailTestIfError(err, "Error in scan", t)
	err = tv.Validate(docScanResults, scanResults)
	FailTestIfError(err, "Error in scan result validation", t)
}

func TestMultipleBucketsDeferredBuild(t *testing.T) {
	log.Printf("In TestMultipleBucketsDeferredBuild()")

	e := secondaryindex.DropAllSecondaryIndexes(indexManagementAddress)
	FailTestIfError(e, "Error in DropAllSecondaryIndexes", t)

	index1 := "buck1_id1"
	index2 := "buck1_id2"
	index3 := "buck2_id3"

	bucket1 := "default"
	bucket2 := "defertest_buck2"

	kvutility.FlushBucket(bucket1, "", clusterconfig.Username, clusterconfig.Password, kvaddress)
	kvutility.EditBucket(bucket1, "", clusterconfig.Username, clusterconfig.Password, kvaddress, "256")
	kvutility.DeleteBucket(bucket2, "", clusterconfig.Username, clusterconfig.Password, kvaddress)
	kvutility.CreateBucket(bucket2, "sasl", "", clusterconfig.Username, clusterconfig.Password, kvaddress, "256", "11213")
	tc.ClearMap(docs)
	time.Sleep(30 * time.Second)

	log.Printf("Setting JSON docs in KV")
	bucket1docs := generateDocs(50000, "users.prod")
	bucket2docs := generateDocs(50000, "users.prod")
	kvutility.SetKeyValues(bucket1docs, bucket1, "", clusterconfig.KVAddress)
	kvutility.SetKeyValues(bucket2docs, bucket2, "", clusterconfig.KVAddress)
	UpdateKVDocs(bucket1docs, docs)

	err := secondaryindex.CreateSecondaryIndexAsync(index1, bucket1, indexManagementAddress, "", []string{"company"}, false, []byte("{\"defer_build\": true}"), true, nil)
	FailTestIfError(err, "Error in creating the index", t)

	err = secondaryindex.CreateSecondaryIndexAsync(index2, bucket1, indexManagementAddress, "", []string{"email"}, false, []byte("{\"defer_build\": true}"), true, nil)
	FailTestIfError(err, "Error in creating the index", t)

	err = secondaryindex.CreateSecondaryIndexAsync(index3, bucket2, indexManagementAddress, "", []string{"gender"}, false, []byte("{\"defer_build\": true}"), true, nil)
	FailTestIfError(err, "Error in creating the index", t)

	client, _ := secondaryindex.CreateClient(indexManagementAddress, "test1client")
	defer client.Close()
	defn1, _ := secondaryindex.GetDefnID(client, bucket1, index1)
	defn2, _ := secondaryindex.GetDefnID(client, bucket1, index2)
	defn3, _ := secondaryindex.GetDefnID(client, bucket2, index3)

	err = secondaryindex.BuildIndexesAsync([]uint64{defn1}, indexManagementAddress, defaultIndexActiveTimeout)
	FailTestIfError(err, "Error from BuildIndexesAsync of index1", t)
	time.Sleep(1 * time.Second)

	err = secondaryindex.BuildIndexesAsync([]uint64{defn2, defn3}, indexManagementAddress, defaultIndexActiveTimeout)
	FailTestIfNoError(err, "Error from BuildIndexesAsync", t)

	// Get status of first : should fail
	// Get status of second: should be building. Wait for it to get active
	time.Sleep(5 * time.Second)
	state, e := client.IndexState(defn2)
	log.Printf("Index state of %v is %v and error is %v", defn2, state, e)
	if e == nil {
		e := errors.New("Error excpected when build index while another build is in progress")
		FailTestIfError(e, "Error in TestMultipleBucketsDeferredBuild", t)
	} else {
		log.Printf("Build index failed as expected: %v", e.Error())
	}

	state, e = client.IndexState(defn3)
	log.Printf("Index state of %v is %v", defn3, state)
	FailTestIfError(e, "Error in TestMultipleBucketsDeferredBuild. Build should complete and no error expected for index of second bucket", t)

	e = secondaryindex.WaitTillIndexActive(defn1, client, defaultIndexActiveTimeout)
	if e != nil {
		FailTestIfError(e, "Error in WaitTillIndexActive for first index first bucket", t)
	}
	time.Sleep(1 * time.Second)

	err = secondaryindex.BuildIndex(index2, bucket1, indexManagementAddress, defaultIndexActiveTimeout)
	FailTestIfError(err, "Error in BuildIndex in TestBuildDeferredAnotherBuilding", t)

	docScanResults := datautility.ExpectedScanResponse_string(bucket1docs, "company", "B", "H", 1)
	scanResults, err := secondaryindex.Range(index1, bucket1, indexScanAddress, []interface{}{"B"}, []interface{}{"H"}, 1, true, defaultlimit, c.SessionConsistency, nil)
	FailTestIfError(err, "Error in scan", t)
	err = tv.Validate(docScanResults, scanResults)
	FailTestIfError(err, "Error in scan result validation", t)

	docScanResults = datautility.ExpectedScanResponse_string(bucket1docs, "email", "f", "t", 3)
	scanResults, err = secondaryindex.Range(index2, bucket1, indexScanAddress, []interface{}{"f"}, []interface{}{"t"}, 3, true, defaultlimit, c.SessionConsistency, nil)
	FailTestIfError(err, "Error in scan", t)
	err = tv.Validate(docScanResults, scanResults)
	FailTestIfError(err, "Error in scan result validation", t)

	docScanResults = datautility.ExpectedScanResponse_string(bucket2docs, "gender", "female", "female", 3)
	scanResults, err = secondaryindex.Range(index3, bucket2, indexScanAddress, []interface{}{"female"}, []interface{}{"female"}, 3, true, defaultlimit, c.SessionConsistency, nil)
	FailTestIfError(err, "Error in scan", t)
	err = tv.Validate(docScanResults, scanResults)
	FailTestIfError(err, "Error in scan result validation", t)

	kvutility.EditBucket(bucket1, "", clusterconfig.Username, clusterconfig.Password, kvaddress, "1024")
	kvutility.DeleteBucket(bucket2, "", clusterconfig.Username, clusterconfig.Password, kvaddress)
<<<<<<< HEAD
	time.Sleep(3 * time.Second)
=======
	time.Sleep(5 * time.Second) // Wait for bucket delete to complete
>>>>>>> f6ac6d45
}

// Create/drop/create a deferred build index without actually building it.
// This should be done when there is already another index on the bucket.
// Do more mutations to see existing index is not affected.
func TestCreateDropCreateDeferredIndex(t *testing.T) {
	log.Printf("In TestCreateDropCreateDeferredIndex()")

	var bucketName = "default"
	var index1 = "id_company"
	var index2 = "id_age"

	e := secondaryindex.DropAllSecondaryIndexes(indexManagementAddress)
	FailTestIfError(e, "Error in DropAllSecondaryIndexes", t)

	docsToCreate := generateDocs(10000, "users.prod")
	UpdateKVDocs(docsToCreate, docs)
	log.Printf("Setting JSON docs in KV")
	kvutility.SetKeyValues(docsToCreate, "default", "", clusterconfig.KVAddress)

	err := secondaryindex.CreateSecondaryIndex(index1, bucketName, indexManagementAddress, "", []string{"company"}, false, nil, true, defaultIndexActiveTimeout, nil)
	FailTestIfError(err, "Error in creating the index", t)
	time.Sleep(1 * time.Second)

	err = secondaryindex.CreateSecondaryIndexAsync(index2, bucketName, indexManagementAddress, "", []string{"age"}, false, []byte("{\"defer_build\": true}"), true, nil)
	FailTestIfError(err, "Error in creating the index", t)

	err = secondaryindex.DropSecondaryIndex(index2, bucketName, indexManagementAddress)
	FailTestIfError(err, "Error dropping index", t)

	docsToCreate = generateDocs(10000, "users.prod")
	UpdateKVDocs(docsToCreate, docs)
	log.Printf("Setting JSON docs in KV")
	kvutility.SetKeyValues(docsToCreate, "default", "", clusterconfig.KVAddress)

	docScanResults := datautility.ExpectedScanResponse_string(docs, "company", "M", "V", 2)
	scanResults, err := secondaryindex.Range(index1, bucketName, indexScanAddress, []interface{}{"M"}, []interface{}{"V"}, 2, true, defaultlimit, c.SessionConsistency, nil)
	FailTestIfError(err, "Error in scan", t)
	err = tv.Validate(docScanResults, scanResults)
	FailTestIfError(err, "Error in scan result validation", t)
}

// Multiple indexer nodes [create deferred build indexes and build together] [
func TestMultipleDeferredIndexes_BuildTogether(t *testing.T) {
	log.Printf("In TestMultipleDeferredIndexes_BuildTogether()")

	var bucketName = "default"
	var index1 = "id_company"
	var index2 = "id_age"
	var index3 = "id_gender"
	var index4 = "id_isActive"

	e := secondaryindex.DropAllSecondaryIndexes(indexManagementAddress)
	FailTestIfError(e, "Error in DropAllSecondaryIndexes", t)

	docsToCreate := generateDocs(10000, "users.prod")
	UpdateKVDocs(docsToCreate, docs)
	log.Printf("Setting JSON docs in KV")
	kvutility.SetKeyValues(docsToCreate, "default", "", clusterconfig.KVAddress)

	err := secondaryindex.CreateSecondaryIndex(index1, bucketName, indexManagementAddress, "", []string{"company"}, false, nil, true, defaultIndexActiveTimeout, nil)
	FailTestIfError(err, "Error in creating the index", t)
	time.Sleep(1 * time.Second)

	err = secondaryindex.CreateSecondaryIndexAsync(index2, bucketName, indexManagementAddress, "", []string{"age"}, false, []byte("{\"defer_build\": true}"), true, nil)
	FailTestIfError(err, "Error in creating the index", t)

	err = secondaryindex.CreateSecondaryIndexAsync(index3, bucketName, indexManagementAddress, "", []string{"gender"}, false, []byte("{\"defer_build\": true}"), true, nil)
	FailTestIfError(err, "Error in creating the index", t)

	err = secondaryindex.CreateSecondaryIndexAsync(index4, bucketName, indexManagementAddress, "", []string{"isActive"}, false, []byte("{\"defer_build\": true}"), true, nil)
	FailTestIfError(err, "Error in creating the index", t)

	err = secondaryindex.BuildIndexes([]string{index2, index3, index4}, bucketName, indexManagementAddress, defaultIndexActiveTimeout)
	FailTestIfError(err, "Error in deferred index build", t)

	docScanResults := datautility.ExpectedScanResponse_float64(docs, "age", 30, 50, 1)
	scanResults, err := secondaryindex.Range(index2, bucketName, indexScanAddress, []interface{}{30}, []interface{}{50}, 1, true, defaultlimit, c.SessionConsistency, nil)
	FailTestIfError(err, "Error in scan", t)
	err = tv.Validate(docScanResults, scanResults)
	FailTestIfError(err, "Error in scan result validation", t)

	docsToCreate = generateDocs(10000, "users.prod")
	UpdateKVDocs(docsToCreate, docs)
	log.Printf("Setting JSON docs in KV")
	kvutility.SetKeyValues(docsToCreate, "default", "", clusterconfig.KVAddress)

	docScanResults = datautility.ExpectedScanResponse_string(docs, "gender", "female", "female", 3)
	scanResults, err = secondaryindex.Range(index3, bucketName, indexScanAddress, []interface{}{"female"}, []interface{}{"female"}, 3, true, defaultlimit, c.SessionConsistency, nil)
	FailTestIfError(err, "Error in scan", t)
	err = tv.Validate(docScanResults, scanResults)
	FailTestIfError(err, "Error in scan result validation", t)

	docScanResults = datautility.ExpectedScanResponse_bool(docs, "isActive", true, 3)
	scanResults, err = secondaryindex.Range(index4, bucketName, indexScanAddress, []interface{}{true}, []interface{}{true}, 3, true, defaultlimit, c.SessionConsistency, nil)
	FailTestIfError(err, "Error in scan", t)
	err = tv.Validate(docScanResults, scanResults)
	FailTestIfError(err, "Error in scan result validation", t)
}

// Multiple indexer nodes [create deferred build indexes and build one by one]
func TestMultipleDeferredIndexes_BuildOneByOne(t *testing.T) {
	log.Printf("In TestMultipleDeferredIndexes_BuildOneByOne()")

	var bucketName = "default"
	var index1 = "id_company"
	var index2 = "id_age"
	var index3 = "id_gender"
	var index4 = "id_isActive"

	e := secondaryindex.DropAllSecondaryIndexes(indexManagementAddress)
	FailTestIfError(e, "Error in DropAllSecondaryIndexes", t)

	docsToCreate := generateDocs(10000, "users.prod")
	UpdateKVDocs(docsToCreate, docs)
	log.Printf("Setting JSON docs in KV")
	kvutility.SetKeyValues(docsToCreate, "default", "", clusterconfig.KVAddress)

	err := secondaryindex.CreateSecondaryIndex(index1, bucketName, indexManagementAddress, "", []string{"company"}, false, nil, true, defaultIndexActiveTimeout, nil)
	FailTestIfError(err, "Error in creating the index", t)
	time.Sleep(1 * time.Second)

	err = secondaryindex.CreateSecondaryIndexAsync(index2, bucketName, indexManagementAddress, "", []string{"age"}, false, []byte("{\"defer_build\": true}"), true, nil)
	FailTestIfError(err, "Error in creating the index", t)

	err = secondaryindex.CreateSecondaryIndexAsync(index3, bucketName, indexManagementAddress, "", []string{"gender"}, false, []byte("{\"defer_build\": true}"), true, nil)
	FailTestIfError(err, "Error in creating the index", t)

	err = secondaryindex.CreateSecondaryIndexAsync(index4, bucketName, indexManagementAddress, "", []string{"isActive"}, false, []byte("{\"defer_build\": true}"), true, nil)
	FailTestIfError(err, "Error in creating the index", t)

	err = secondaryindex.BuildIndexes([]string{index2}, bucketName, indexManagementAddress, defaultIndexActiveTimeout)
	FailTestIfError(err, "Error in deferred index build", t)

	err = secondaryindex.BuildIndexes([]string{index3}, bucketName, indexManagementAddress, defaultIndexActiveTimeout)
	FailTestIfError(err, "Error in deferred index build", t)

	err = secondaryindex.BuildIndexes([]string{index4}, bucketName, indexManagementAddress, defaultIndexActiveTimeout)
	FailTestIfError(err, "Error in deferred index build", t)

	docScanResults := datautility.ExpectedScanResponse_float64(docs, "age", 30, 50, 1)
	scanResults, err := secondaryindex.Range(index2, bucketName, indexScanAddress, []interface{}{30}, []interface{}{50}, 1, true, defaultlimit, c.SessionConsistency, nil)
	FailTestIfError(err, "Error in scan", t)
	err = tv.Validate(docScanResults, scanResults)
	FailTestIfError(err, "Error in scan result validation", t)

	docsToCreate = generateDocs(10000, "users.prod")
	UpdateKVDocs(docsToCreate, docs)
	log.Printf("Setting JSON docs in KV")
	kvutility.SetKeyValues(docsToCreate, "default", "", clusterconfig.KVAddress)

	docScanResults = datautility.ExpectedScanResponse_string(docs, "gender", "female", "female", 3)
	scanResults, err = secondaryindex.Range(index3, bucketName, indexScanAddress, []interface{}{"female"}, []interface{}{"female"}, 3, true, defaultlimit, c.SessionConsistency, nil)
	FailTestIfError(err, "Error in scan", t)
	err = tv.Validate(docScanResults, scanResults)
	FailTestIfError(err, "Error in scan result validation", t)

	docScanResults = datautility.ExpectedScanResponse_bool(docs, "isActive", true, 3)
	scanResults, err = secondaryindex.Range(index4, bucketName, indexScanAddress, []interface{}{true}, []interface{}{true}, 3, true, defaultlimit, c.SessionConsistency, nil)
	FailTestIfError(err, "Error in scan", t)
	err = tv.Validate(docScanResults, scanResults)
	FailTestIfError(err, "Error in scan result validation", t)
}

// Multiple Indexes, create 3 deferred indexes. Start Building two. Drop the index which is not building.
func TestDropDeferredIndexWhileOthersBuilding(t *testing.T) {
	log.Printf("In TestDropDeferredIndexWhileOthersBuilding()")

	var bucketName = "default"
	var index1 = "id_company"
	var index2 = "id_age"
	var index3 = "id_gender"
	var index4 = "id_isActive"

	e := secondaryindex.DropAllSecondaryIndexes(indexManagementAddress)
	FailTestIfError(e, "Error in DropAllSecondaryIndexes", t)

	docsToCreate := generateDocs(10000, "users.prod")
	UpdateKVDocs(docsToCreate, docs)
	log.Printf("Setting JSON docs in KV")
	kvutility.SetKeyValues(docsToCreate, "default", "", clusterconfig.KVAddress)

	err := secondaryindex.CreateSecondaryIndex(index1, bucketName, indexManagementAddress, "", []string{"company"}, false, nil, true, defaultIndexActiveTimeout, nil)
	FailTestIfError(err, "Error in creating the index", t)
	time.Sleep(1 * time.Second)

	err = secondaryindex.CreateSecondaryIndexAsync(index2, bucketName, indexManagementAddress, "", []string{"age"}, false, []byte("{\"defer_build\": true}"), true, nil)
	FailTestIfError(err, "Error in creating the index", t)

	err = secondaryindex.CreateSecondaryIndexAsync(index3, bucketName, indexManagementAddress, "", []string{"gender"}, false, []byte("{\"defer_build\": true}"), true, nil)
	FailTestIfError(err, "Error in creating the index", t)

	err = secondaryindex.CreateSecondaryIndexAsync(index4, bucketName, indexManagementAddress, "", []string{"isActive"}, false, []byte("{\"defer_build\": true}"), true, nil)
	FailTestIfError(err, "Error in creating the index", t)

	client, _ := secondaryindex.CreateClient(indexManagementAddress, "test2client")
	defer client.Close()
	defn2, _ := secondaryindex.GetDefnID(client, bucketName, index2)
	defn3, _ := secondaryindex.GetDefnID(client, bucketName, index3)
	defnIds := []uint64{defn2, defn3}

	err = secondaryindex.BuildIndexesAsync(defnIds, indexManagementAddress, defaultIndexActiveTimeout)
	FailTestIfError(err, "Error from BuildIndexesAsync", t)
	time.Sleep(2 * time.Second)

	err = secondaryindex.DropSecondaryIndex(index4, bucketName, indexManagementAddress)
	FailTestIfError(err, "Error dropping index4", t)

	e = secondaryindex.WaitTillIndexActive(defn2, client, defaultIndexActiveTimeout)
	if e != nil {
		FailTestIfError(e, "Error in WaitTillIndexActive for index2", t)
	}
	e = secondaryindex.WaitTillIndexActive(defn3, client, defaultIndexActiveTimeout)
	if e != nil {
		FailTestIfError(e, "Error in WaitTillIndexActive for index3", t)
	}
	time.Sleep(1 * time.Second)

	docScanResults := datautility.ExpectedScanResponse_string(docs, "company", "G", "L", 2)
	scanResults, err := secondaryindex.Range(index1, bucketName, indexScanAddress, []interface{}{"G"}, []interface{}{"L"}, 2, true, defaultlimit, c.SessionConsistency, nil)
	FailTestIfError(err, "Error in scan index1", t)
	err = tv.Validate(docScanResults, scanResults)
	FailTestIfError(err, "Error in scan result validation", t)

	docScanResults = datautility.ExpectedScanResponse_float64(docs, "age", 34, 35, 1)
	scanResults, err = secondaryindex.Range(index2, bucketName, indexScanAddress, []interface{}{34}, []interface{}{35}, 1, true, defaultlimit, c.SessionConsistency, nil)
	FailTestIfError(err, "Error in scan index2", t)
	err = tv.Validate(docScanResults, scanResults)
	FailTestIfError(err, "Error in scan result validation", t)

	docsToCreate = generateDocs(10000, "users.prod")
	UpdateKVDocs(docsToCreate, docs)
	log.Printf("Setting JSON docs in KV")
	kvutility.SetKeyValues(docsToCreate, "default", "", clusterconfig.KVAddress)

	docScanResults = datautility.ExpectedScanResponse_string(docs, "gender", "male", "male", 3)
	scanResults, err = secondaryindex.Range(index3, bucketName, indexScanAddress, []interface{}{"male"}, []interface{}{"male"}, 3, true, defaultlimit, c.SessionConsistency, nil)
	FailTestIfError(err, "Error in scan", t)
	err = tv.Validate(docScanResults, scanResults)
	FailTestIfError(err, "Error in scan result validation", t)
}

// 7. Multiple Indexes, create 3 deferred indexes. Start Building two. Drop the index which is building.
// Build the third index. Verify data.
func TestDropBuildingDeferredIndex(t *testing.T) {
	log.Printf("In TestDropBuildingDeferredIndex()")

	var bucketName = "default"
	var index1 = "id_company"
	var index2 = "id_age"
	var index3 = "id_gender"

	e := secondaryindex.DropAllSecondaryIndexes(indexManagementAddress)
	FailTestIfError(e, "Error in DropAllSecondaryIndexes", t)

	docsToCreate := generateDocs(10000, "users.prod")
	UpdateKVDocs(docsToCreate, docs)
	log.Printf("Setting JSON docs in KV")
	kvutility.SetKeyValues(docsToCreate, "default", "", clusterconfig.KVAddress)

	err := secondaryindex.CreateSecondaryIndexAsync(index1, bucketName, indexManagementAddress, "", []string{"company"}, false, []byte("{\"defer_build\": true}"), true, nil)
	FailTestIfError(err, "Error in creating the index", t)

	err = secondaryindex.CreateSecondaryIndexAsync(index2, bucketName, indexManagementAddress, "", []string{"age"}, false, []byte("{\"defer_build\": true}"), true, nil)
	FailTestIfError(err, "Error in creating the index", t)

	err = secondaryindex.CreateSecondaryIndexAsync(index3, bucketName, indexManagementAddress, "", []string{"gender"}, false, []byte("{\"defer_build\": true}"), true, nil)
	FailTestIfError(err, "Error in creating the index", t)

	client, _ := secondaryindex.CreateClient(indexManagementAddress, "test2client")
	defer client.Close()
	defn1, _ := secondaryindex.GetDefnID(client, bucketName, index1)
	defn2, _ := secondaryindex.GetDefnID(client, bucketName, index2)
	defnIds := []uint64{defn1, defn2}

	err = secondaryindex.BuildIndexesAsync(defnIds, indexManagementAddress, defaultIndexActiveTimeout)
	FailTestIfError(err, "Error from BuildIndexesAsync", t)
	time.Sleep(1 * time.Second)

	err = secondaryindex.DropSecondaryIndex(index2, bucketName, indexManagementAddress)
	FailTestIfError(err, "Error dropping index2", t)

	e = secondaryindex.WaitTillIndexActive(defn1, client, defaultIndexActiveTimeout)
	if e != nil {
		FailTestIfError(e, "Error in WaitTillIndexActive for index1", t)
	}

	err = secondaryindex.BuildIndexes([]string{index3}, bucketName, indexManagementAddress, defaultIndexActiveTimeout)
	FailTestIfError(err, "Error in deferred index build index3", t)

	time.Sleep(1 * time.Second)

	docScanResults := datautility.ExpectedScanResponse_string(docs, "company", "G", "L", 2)
	scanResults, err := secondaryindex.Range(index1, bucketName, indexScanAddress, []interface{}{"G"}, []interface{}{"L"}, 2, true, defaultlimit, c.SessionConsistency, nil)
	FailTestIfError(err, "Error in scan index1", t)
	err = tv.Validate(docScanResults, scanResults)
	FailTestIfError(err, "Error in scan result validation", t)

	docScanResults = datautility.ExpectedScanResponse_string(docs, "gender", "male", "male", 3)
	scanResults, err = secondaryindex.Range(index3, bucketName, indexScanAddress, []interface{}{"male"}, []interface{}{"male"}, 3, true, defaultlimit, c.SessionConsistency, nil)
	FailTestIfError(err, "Error in scan", t)
	err = tv.Validate(docScanResults, scanResults)
	FailTestIfError(err, "Error in scan result validation", t)

	docsToCreate = generateDocs(10000, "users.prod")
	UpdateKVDocs(docsToCreate, docs)
	log.Printf("Setting JSON docs in KV")
	kvutility.SetKeyValues(docsToCreate, "default", "", clusterconfig.KVAddress)

	docScanResults = datautility.ExpectedScanAllResponse(docs, "gender")
	scanResults, err = secondaryindex.ScanAll(index3, bucketName, indexScanAddress, defaultlimit, c.SessionConsistency, nil)
	FailTestIfError(err, "Error in scan index3", t)
	err = tv.Validate(docScanResults, scanResults)
	FailTestIfError(err, "Error in scan result validation", t)
}

// 8. Multiple Indexes, create 3 deferred indexes. Start Building two. Drop both the indexes which are building.
// Build the third index. Verify data.
func TestDropMultipleBuildingDeferredIndexes(t *testing.T) {
	log.Printf("In TestDropMultipleBuildingDeferredIndexes()")

	var bucketName = "default"
	var index1 = "id_company"
	var index2 = "id_age"
	var index3 = "id_gender"
	var index4 = "id_isActive"

	e := secondaryindex.DropAllSecondaryIndexes(indexManagementAddress)
	FailTestIfError(e, "Error in DropAllSecondaryIndexes", t)

	docsToCreate := generateDocs(30000, "users.prod")
	UpdateKVDocs(docsToCreate, docs)
	log.Printf("Setting JSON docs in KV")
	kvutility.SetKeyValues(docsToCreate, "default", "", clusterconfig.KVAddress)

	err := secondaryindex.CreateSecondaryIndex(index1, bucketName, indexManagementAddress, "", []string{"company"}, false, nil, true, defaultIndexActiveTimeout, nil)
	FailTestIfError(err, "Error in creating the index", t)
	time.Sleep(1 * time.Second)

	err = secondaryindex.CreateSecondaryIndexAsync(index2, bucketName, indexManagementAddress, "", []string{"age"}, false, []byte("{\"defer_build\": true}"), true, nil)
	FailTestIfError(err, "Error in creating the index", t)

	err = secondaryindex.CreateSecondaryIndexAsync(index3, bucketName, indexManagementAddress, "", []string{"gender"}, false, []byte("{\"defer_build\": true}"), true, nil)
	FailTestIfError(err, "Error in creating the index", t)

	err = secondaryindex.CreateSecondaryIndexAsync(index4, bucketName, indexManagementAddress, "", []string{"isActive"}, false, []byte("{\"defer_build\": true}"), true, nil)
	FailTestIfError(err, "Error in creating the index", t)

	client, _ := secondaryindex.CreateClient(indexManagementAddress, "test2client")
	defer client.Close()
	defn2, _ := secondaryindex.GetDefnID(client, bucketName, index2)
	defn3, _ := secondaryindex.GetDefnID(client, bucketName, index3)
	defnIds := []uint64{defn2, defn3}

	err = secondaryindex.BuildIndexesAsync(defnIds, indexManagementAddress, defaultIndexActiveTimeout)
	FailTestIfError(err, "Error from BuildIndexesAsync", t)
	time.Sleep(1 * time.Second)

	err = secondaryindex.DropSecondaryIndex(index2, bucketName, indexManagementAddress)
	FailTestIfError(err, "Error dropping index2", t)

	err = secondaryindex.DropSecondaryIndex(index3, bucketName, indexManagementAddress)
	FailTestIfError(err, "Error dropping index2", t)

	err = secondaryindex.BuildIndexes([]string{index4}, bucketName, indexManagementAddress, defaultIndexActiveTimeout)
	FailTestIfError(err, "Error in deferred index build index4", t)

	time.Sleep(10 * time.Second)

	docScanResults := datautility.ExpectedScanAllResponse(docs, "isActive")
	scanResults, err := secondaryindex.ScanAll(index4, bucketName, indexScanAddress, defaultlimit, c.SessionConsistency, nil)
	FailTestIfError(err, "Error in scan index4", t)
	err = tv.Validate(docScanResults, scanResults)
	FailTestIfError(err, "Error in scan result validation of index4", t)
	log.Printf("Number of docScanResults and scanResults = %v and %v", len(docScanResults), len(scanResults))

	docScanResults = datautility.ExpectedScanAllResponse(docs, "company")
	scanResults, err = secondaryindex.ScanAll(index1, bucketName, indexScanAddress, defaultlimit, c.SessionConsistency, nil)
	FailTestIfError(err, "Error in scan index1", t)
	err = tv.Validate(docScanResults, scanResults)
	FailTestIfError(err, "Error in scan result validation of index1", t)
	log.Printf("Number of docScanResults and scanResults = %v and %v", len(docScanResults), len(scanResults))
}

// 9. Multiple Indexes, create 3 deferred indexes. Start Building one. Wait for it to complete. Start building second.
// Drop the first while second is building. Once second finishes, build the third one.
func TestDropOneIndexSecondDeferBuilding(t *testing.T) {
	log.Printf("In TestDropOneIndexSecondDeferBuilding()")

	var bucketName = "default"
	var index1 = "id_company"
	var index2 = "id_age"
	var index3 = "id_gender"

	e := secondaryindex.DropAllSecondaryIndexes(indexManagementAddress)
	FailTestIfError(e, "Error in DropAllSecondaryIndexes", t)

	docsToCreate := generateDocs(10000, "users.prod")
	UpdateKVDocs(docsToCreate, docs)
	log.Printf("Setting JSON docs in KV")
	kvutility.SetKeyValues(docsToCreate, "default", "", clusterconfig.KVAddress)

	err := secondaryindex.CreateSecondaryIndexAsync(index1, bucketName, indexManagementAddress, "", []string{"company"}, false, []byte("{\"defer_build\": true}"), true, nil)
	FailTestIfError(err, "Error in creating the index", t)

	err = secondaryindex.CreateSecondaryIndexAsync(index2, bucketName, indexManagementAddress, "", []string{"age"}, false, []byte("{\"defer_build\": true}"), true, nil)
	FailTestIfError(err, "Error in creating the index", t)

	err = secondaryindex.CreateSecondaryIndexAsync(index3, bucketName, indexManagementAddress, "", []string{"gender"}, false, []byte("{\"defer_build\": true}"), true, nil)
	FailTestIfError(err, "Error in creating the index", t)

	client, _ := secondaryindex.CreateClient(indexManagementAddress, "test2client")
	defer client.Close()
	defn2, _ := secondaryindex.GetDefnID(client, bucketName, index2)

	err = secondaryindex.BuildIndexes([]string{index1}, bucketName, indexManagementAddress, defaultIndexActiveTimeout)
	FailTestIfError(err, "Error in deferred index build index1", t)

	err = secondaryindex.BuildIndexesAsync([]uint64{defn2}, indexManagementAddress, defaultIndexActiveTimeout)
	FailTestIfError(err, "Error from BuildIndexesAsync", t)
	time.Sleep(1 * time.Second)

	err = secondaryindex.DropSecondaryIndex(index1, bucketName, indexManagementAddress)
	FailTestIfError(err, "Error dropping index1", t)

	docsToCreate = generateDocs(10000, "users.prod")
	UpdateKVDocs(docsToCreate, docs)
	log.Printf("Setting JSON docs in KV")
	kvutility.SetKeyValues(docsToCreate, "default", "", clusterconfig.KVAddress)

	e = secondaryindex.WaitTillIndexActive(defn2, client, defaultIndexActiveTimeout)
	if e != nil {
		FailTestIfError(e, "Error in WaitTillIndexActive for index2", t)
	}

	err = secondaryindex.BuildIndexes([]string{index3}, bucketName, indexManagementAddress, defaultIndexActiveTimeout)
	FailTestIfError(err, "Error in deferred index build index3", t)

	docScanResults := datautility.ExpectedScanResponse_float64(docs, "age", 34, 45, 1)
	scanResults, err := secondaryindex.Range(index2, bucketName, indexScanAddress, []interface{}{34}, []interface{}{45}, 1, true, defaultlimit, c.SessionConsistency, nil)
	FailTestIfError(err, "Error in scan index2", t)
	err = tv.Validate(docScanResults, scanResults)
	FailTestIfError(err, "Error in scan result validation", t)

	docScanResults = datautility.ExpectedScanAllResponse(docs, "gender")
	scanResults, err = secondaryindex.ScanAll(index3, bucketName, indexScanAddress, defaultlimit, c.SessionConsistency, nil)
	FailTestIfError(err, "Error in scan index3", t)
	err = tv.Validate(docScanResults, scanResults)
	FailTestIfError(err, "Error in scan result validation", t)
}

// 10. Multiple Indexes, create 3 deferred indexes. Start Building one. Wait for it to complete. Start building second.
// Drop the second while second is building. Build the third one
func TestDropSecondIndexSecondDeferBuilding(t *testing.T) {
	log.Printf("In TestDropSecondIndexSecondDeferBuilding()")

	var bucketName = "default"
	var index1 = "id_company"
	var index2 = "id_age"
	var index3 = "id_gender"

	e := secondaryindex.DropAllSecondaryIndexes(indexManagementAddress)
	FailTestIfError(e, "Error in DropAllSecondaryIndexes", t)

	docsToCreate := generateDocs(10000, "users.prod")
	UpdateKVDocs(docsToCreate, docs)
	log.Printf("Setting JSON docs in KV")
	kvutility.SetKeyValues(docsToCreate, "default", "", clusterconfig.KVAddress)

	err := secondaryindex.CreateSecondaryIndexAsync(index1, bucketName, indexManagementAddress, "", []string{"company"}, false, []byte("{\"defer_build\": true}"), true, nil)
	FailTestIfError(err, "Error in creating the index", t)

	err = secondaryindex.CreateSecondaryIndexAsync(index2, bucketName, indexManagementAddress, "", []string{"age"}, false, []byte("{\"defer_build\": true}"), true, nil)
	FailTestIfError(err, "Error in creating the index", t)

	err = secondaryindex.CreateSecondaryIndexAsync(index3, bucketName, indexManagementAddress, "", []string{"gender"}, false, []byte("{\"defer_build\": true}"), true, nil)
	FailTestIfError(err, "Error in creating the index", t)

	client, _ := secondaryindex.CreateClient(indexManagementAddress, "test2client")
	defer client.Close()
	defn2, _ := secondaryindex.GetDefnID(client, bucketName, index2)

	err = secondaryindex.BuildIndexes([]string{index1}, bucketName, indexManagementAddress, defaultIndexActiveTimeout)
	FailTestIfError(err, "Error in deferred index build index1", t)

	err = secondaryindex.BuildIndexesAsync([]uint64{defn2}, indexManagementAddress, defaultIndexActiveTimeout)
	FailTestIfError(err, "Error from BuildIndexesAsync", t)
	time.Sleep(1 * time.Second)

	err = secondaryindex.DropSecondaryIndex(index2, bucketName, indexManagementAddress)
	FailTestIfError(err, "Error dropping index2", t)

	docsToCreate = generateDocs(10000, "users.prod")
	UpdateKVDocs(docsToCreate, docs)
	log.Printf("Setting JSON docs in KV")
	kvutility.SetKeyValues(docsToCreate, "default", "", clusterconfig.KVAddress)

	err = secondaryindex.BuildIndexes([]string{index3}, bucketName, indexManagementAddress, defaultIndexActiveTimeout)
	FailTestIfError(err, "Error in deferred index build index3", t)

	docScanResults := datautility.ExpectedScanResponse_string(docs, "company", "G", "L", 2)
	scanResults, err := secondaryindex.Range(index1, bucketName, indexScanAddress, []interface{}{"G"}, []interface{}{"L"}, 2, true, defaultlimit, c.SessionConsistency, nil)
	FailTestIfError(err, "Error in scan index1", t)
	err = tv.Validate(docScanResults, scanResults)
	FailTestIfError(err, "Error in scan result validation", t)

	docScanResults = datautility.ExpectedScanAllResponse(docs, "gender")
	scanResults, err = secondaryindex.ScanAll(index3, bucketName, indexScanAddress, defaultlimit, c.SessionConsistency, nil)
	FailTestIfError(err, "Error in scan index3", t)
	err = tv.Validate(docScanResults, scanResults)
	FailTestIfError(err, "Error in scan result validation", t)
}

// Drop Index tests

// 1. Create one index. Create another and while the index is in initial state, drop the second one.
// Create again. Verify both indexes.
func TestDropBuildingIndex1(t *testing.T) {
	log.Printf("In TestDropBuildingIndex1()")

	var bucketName = "default"
	var index1 = "id_company"
	var index2 = "id_age"

	e := secondaryindex.DropAllSecondaryIndexes(indexManagementAddress)
	FailTestIfError(e, "Error in DropAllSecondaryIndexes", t)

	docsToCreate := generateDocs(20000, "users.prod")
	UpdateKVDocs(docsToCreate, docs)
	log.Printf("Setting JSON docs in KV")
	kvutility.SetKeyValues(docsToCreate, "default", "", clusterconfig.KVAddress)

	err := secondaryindex.CreateSecondaryIndex(index1, bucketName, indexManagementAddress, "", []string{"company"}, false, nil, true, defaultIndexActiveTimeout, nil)
	FailTestIfError(err, "Error in creating the index1", t)

	err = secondaryindex.CreateSecondaryIndexAsync(index2, bucketName, indexManagementAddress, "", []string{"age"}, false, nil, true, nil)
	FailTestIfError(err, "Error in creating the index2", t)
	time.Sleep(1 * time.Second)

	err = secondaryindex.DropSecondaryIndex(index2, bucketName, indexManagementAddress)
	FailTestIfError(err, "Error dropping index2", t)

	err = secondaryindex.CreateSecondaryIndex(index2, bucketName, indexManagementAddress, "", []string{"age"}, false, nil, true, defaultIndexActiveTimeout, nil)
	FailTestIfError(err, "Error in creating the index2", t)

	docsToCreate = generateDocs(10000, "users.prod")
	UpdateKVDocs(docsToCreate, docs)
	log.Printf("Setting JSON docs in KV")
	kvutility.SetKeyValues(docsToCreate, "default", "", clusterconfig.KVAddress)

	docScanResults := datautility.ExpectedScanResponse_string(docs, "company", "G", "L", 2)
	scanResults, err := secondaryindex.Range(index1, bucketName, indexScanAddress, []interface{}{"G"}, []interface{}{"L"}, 2, true, defaultlimit, c.SessionConsistency, nil)
	FailTestIfError(err, "Error in scan index1", t)
	err = tv.Validate(docScanResults, scanResults)
	FailTestIfError(err, "Error in scan result validation", t)

	docScanResults = datautility.ExpectedScanResponse_float64(docs, "age", 30, 45, 1)
	scanResults, err = secondaryindex.Range(index2, bucketName, indexScanAddress, []interface{}{30}, []interface{}{45}, 1, true, defaultlimit, c.SessionConsistency, nil)
	FailTestIfError(err, "Error in scan index2", t)
	err = tv.Validate(docScanResults, scanResults)
	FailTestIfError(err, "Error in scan result validation", t)
}

// 3. Create one index. Create another and while the index is in initial state, drop the first one.
// Create again. Verify both indexes.
func TestDropBuildingIndex2(t *testing.T) {
	log.Printf("In TestDropBuildingIndex2()")

	var bucketName = "default"
	var index1 = "id_company"
	var index2 = "id_age"

	e := secondaryindex.DropAllSecondaryIndexes(indexManagementAddress)
	FailTestIfError(e, "Error in DropAllSecondaryIndexes", t)

	docsToCreate := generateDocs(20000, "users.prod")
	UpdateKVDocs(docsToCreate, docs)
	log.Printf("Setting JSON docs in KV")
	kvutility.SetKeyValues(docsToCreate, "default", "", clusterconfig.KVAddress)

	err := secondaryindex.CreateSecondaryIndex(index1, bucketName, indexManagementAddress, "", []string{"company"}, false, nil, true, defaultIndexActiveTimeout, nil)
	FailTestIfError(err, "Error in creating the index1", t)

	err = secondaryindex.CreateSecondaryIndexAsync(index2, bucketName, indexManagementAddress, "", []string{"age"}, false, nil, true, nil)
	FailTestIfError(err, "Error in creating the index2", t)
	time.Sleep(1 * time.Second)

	err = secondaryindex.DropSecondaryIndex(index1, bucketName, indexManagementAddress)
	FailTestIfError(err, "Error dropping index1", t)

	client, _ := secondaryindex.CreateClient(indexManagementAddress, "test3client")
	defer client.Close()
	defn2, _ := secondaryindex.GetDefnID(client, bucketName, index2)

	e = secondaryindex.WaitTillIndexActive(defn2, client, defaultIndexActiveTimeout)
	if e != nil {
		FailTestIfError(e, "Error in WaitTillIndexActive for index2", t)
	}

	err = secondaryindex.CreateSecondaryIndex(index1, bucketName, indexManagementAddress, "", []string{"company"}, false, nil, true, defaultIndexActiveTimeout, nil)
	FailTestIfError(err, "Error in creating the index1", t)

	docsToCreate = generateDocs(10000, "users.prod")
	UpdateKVDocs(docsToCreate, docs)
	log.Printf("Setting JSON docs in KV")
	kvutility.SetKeyValues(docsToCreate, "default", "", clusterconfig.KVAddress)

	docScanResults := datautility.ExpectedScanResponse_string(docs, "company", "G", "L", 2)
	scanResults, err := secondaryindex.Range(index1, bucketName, indexScanAddress, []interface{}{"G"}, []interface{}{"L"}, 2, true, defaultlimit, c.SessionConsistency, nil)
	FailTestIfError(err, "Error in scan index1", t)
	err = tv.Validate(docScanResults, scanResults)
	FailTestIfError(err, "Error in scan result validation", t)

	docScanResults = datautility.ExpectedScanResponse_float64(docs, "age", 30, 45, 1)
	scanResults, err = secondaryindex.Range(index2, bucketName, indexScanAddress, []interface{}{30}, []interface{}{45}, 1, true, defaultlimit, c.SessionConsistency, nil)
	FailTestIfError(err, "Error in scan index2", t)
	err = tv.Validate(docScanResults, scanResults)
	FailTestIfError(err, "Error in scan result validation", t)
}

// 5. Drop index when front end load is going and there are multiple indexes
func TestDropIndexWithDataLoad(t *testing.T) {
	log.Printf("In TestDropIndexWithDataLoad()")
	var wg sync.WaitGroup

	var bucketName = "default"
	var index1 = "id_company"
	var index2 = "id_age"
	var index3 = "id_gender"
	var index4 = "id_isActive"

	e := secondaryindex.DropAllSecondaryIndexes(indexManagementAddress)
	FailTestIfError(e, "Error in DropAllSecondaryIndexes", t)

	docsToCreate := generateDocs(10000, "users.prod")
	UpdateKVDocs(docsToCreate, docs)
	log.Printf("Setting JSON docs in KV")
	kvutility.SetKeyValues(docsToCreate, "default", "", clusterconfig.KVAddress)

	err := secondaryindex.CreateSecondaryIndex(index1, bucketName, indexManagementAddress, "", []string{"company"}, false, nil, true, defaultIndexActiveTimeout, nil)
	FailTestIfError(err, "Error in creating the index", t)
	time.Sleep(1 * time.Second)

	err = secondaryindex.CreateSecondaryIndex(index2, bucketName, indexManagementAddress, "", []string{"age"}, false, nil, true, defaultIndexActiveTimeout, nil)
	FailTestIfError(err, "Error in creating the index", t)
	time.Sleep(1 * time.Second)

	err = secondaryindex.CreateSecondaryIndex(index3, bucketName, indexManagementAddress, "", []string{"gender"}, false, nil, true, defaultIndexActiveTimeout, nil)
	FailTestIfError(err, "Error in creating the index", t)
	time.Sleep(1 * time.Second)

	err = secondaryindex.CreateSecondaryIndex(index4, bucketName, indexManagementAddress, "", []string{"isActive"}, false, nil, true, defaultIndexActiveTimeout, nil)
	FailTestIfError(err, "Error in creating the index", t)
	time.Sleep(1 * time.Second)

	docsToCreate = generateDocs(30000, "users.prod")
	UpdateKVDocs(docsToCreate, docs)
	log.Printf("Setting JSON docs in KV")

	wg.Add(2)
	go DropIndexThread(&wg, t, index1, bucketName)
	go LoadKVBucket(&wg, t, docsToCreate, bucketName, "")
	wg.Wait()

	docScanResults := datautility.ExpectedScanResponse_float64(docs, "age", 30, 45, 1)
	scanResults, err := secondaryindex.Range(index2, bucketName, indexScanAddress, []interface{}{30}, []interface{}{45}, 1, true, defaultlimit, c.SessionConsistency, nil)
	FailTestIfError(err, "Error in scan index2", t)
	err = tv.Validate(docScanResults, scanResults)
	FailTestIfError(err, "Error in scan result validation", t)
	log.Printf("Number of docScanResults and scanResults = %v and %v", len(docScanResults), len(scanResults))

	docScanResults = datautility.ExpectedScanAllResponse(docs, "gender")
	scanResults, err = secondaryindex.ScanAll(index3, bucketName, indexScanAddress, defaultlimit, c.SessionConsistency, nil)
	FailTestIfError(err, "Error in scan index3", t)
	err = tv.Validate(docScanResults, scanResults)
	FailTestIfError(err, "Error in scan result validation", t)
	log.Printf("Number of docScanResults and scanResults = %v and %v", len(docScanResults), len(scanResults))
}

// 7. Drop all indexes when frond end load is going on and there are multiple indexes.
func TestDropAllIndexesWithDataLoad(t *testing.T) {
	log.Printf("In TestDropAllIndexesWithDataLoad()")
	var wg sync.WaitGroup

	var bucketName = "default"
	var index1 = "id_company"
	var index2 = "id_age"
	var index3 = "id_gender"
	var index4 = "id_isActive"

	e := secondaryindex.DropAllSecondaryIndexes(indexManagementAddress)
	FailTestIfError(e, "Error in DropAllSecondaryIndexes", t)

	docsToCreate := generateDocs(10000, "users.prod")
	UpdateKVDocs(docsToCreate, docs)
	log.Printf("Setting JSON docs in KV")
	kvutility.SetKeyValues(docsToCreate, "default", "", clusterconfig.KVAddress)

	err := secondaryindex.CreateSecondaryIndex(index1, bucketName, indexManagementAddress, "", []string{"company"}, false, nil, true, defaultIndexActiveTimeout, nil)
	FailTestIfError(err, "Error in creating the index", t)
	time.Sleep(1 * time.Second)

	err = secondaryindex.CreateSecondaryIndex(index2, bucketName, indexManagementAddress, "", []string{"age"}, false, nil, true, defaultIndexActiveTimeout, nil)
	FailTestIfError(err, "Error in creating the index", t)
	time.Sleep(1 * time.Second)

	err = secondaryindex.CreateSecondaryIndex(index3, bucketName, indexManagementAddress, "", []string{"gender"}, false, nil, true, defaultIndexActiveTimeout, nil)
	FailTestIfError(err, "Error in creating the index", t)
	time.Sleep(1 * time.Second)

	err = secondaryindex.CreateSecondaryIndex(index4, bucketName, indexManagementAddress, "", []string{"isActive"}, false, nil, true, defaultIndexActiveTimeout, nil)
	FailTestIfError(err, "Error in creating the index", t)
	time.Sleep(1 * time.Second)

	docsToCreate = generateDocs(30000, "users.prod")
	UpdateKVDocs(docsToCreate, docs)
	log.Printf("Setting JSON docs in KV")

	wg.Add(5)
	go DropIndexThread(&wg, t, index1, bucketName)
	go DropIndexThread(&wg, t, index2, bucketName)
	go DropIndexThread(&wg, t, index3, bucketName)
	go DropIndexThread(&wg, t, index4, bucketName)
	go LoadKVBucket(&wg, t, docsToCreate, bucketName, "")
	wg.Wait()

	time.Sleep(time.Second)
	scanResults, e := secondaryindex.Range(index1, bucketName, indexScanAddress, []interface{}{"BIOSPAN"}, []interface{}{"ZILLANET"}, 1, true, defaultlimit, c.SessionConsistency, nil)
	if e == nil {
		t.Fatal("Error excpected when scanning for dropped index but scan didnt fail \n")
		log.Printf("Length of scanResults = %v", len(scanResults))
	} else {
		log.Printf("Scan failed as expected with error: %v\n", e)
	}
}

// Multiple Buckets
// 2. create bucket and an index on it when another index is building.
func TestCreateBucket_AnotherIndexBuilding(t *testing.T) {
	log.Printf("In TestCreateBucket_AnotherIndexBuilding()")

	e := secondaryindex.DropAllSecondaryIndexes(indexManagementAddress)
	FailTestIfError(e, "Error in DropAllSecondaryIndexes", t)

	index1 := "buck1_idx"
	index2 := "buck2_idx"
	bucket1 := "default"
	bucket2 := "multi_buck2"

	kvutility.FlushBucket(bucket1, "", clusterconfig.Username, clusterconfig.Password, kvaddress)
	kvutility.EditBucket(bucket1, "", clusterconfig.Username, clusterconfig.Password, kvaddress, "256")
	kvutility.DeleteBucket(bucket2, "", clusterconfig.Username, clusterconfig.Password, kvaddress)
	tc.ClearMap(docs)
	time.Sleep(30 * time.Second)

	log.Printf("Setting JSON docs in KV")
	bucket1docs := generateDocs(200000, "test.prod")
	bucket2docs := generateDocs(10000, "test.prod")
	kvutility.SetKeyValues(bucket1docs, bucket1, "", clusterconfig.KVAddress)

	err := secondaryindex.CreateSecondaryIndexAsync(index1, bucket1, indexManagementAddress, "", []string{"company"}, false, nil, true, nil)
	FailTestIfError(err, "Error in creating the index1", t)

	kvutility.CreateBucket(bucket2, "sasl", "", clusterconfig.Username, clusterconfig.Password, kvaddress, "256", "11213")
	time.Sleep(10 * time.Second)
	kvutility.SetKeyValues(bucket2docs, bucket2, "", clusterconfig.KVAddress)
	err = secondaryindex.CreateSecondaryIndexAsync(index2, bucket2, indexManagementAddress, "", []string{"age"}, false, nil, true, nil)
	FailTestIfError(err, "Error in creating the index1", t)

	client, _ := secondaryindex.CreateClient(indexManagementAddress, "test4client")
	defer client.Close()
	defn1, _ := secondaryindex.GetDefnID(client, bucket1, index1)
	defn2, _ := secondaryindex.GetDefnID(client, bucket2, index2)

	e = secondaryindex.WaitTillIndexActive(defn1, client, defaultIndexActiveTimeout)
	if e != nil {
		FailTestIfError(e, "Error in WaitTillIndexActive for index1", t)
	}

	e = secondaryindex.WaitTillIndexActive(defn2, client, defaultIndexActiveTimeout)
	if e != nil {
		FailTestIfError(e, "Error in WaitTillIndexActive for index2", t)
	}

	docScanResults := datautility.ExpectedScanAllResponse(bucket2docs, "age")
	scanResults, err := secondaryindex.ScanAll(index2, bucket2, indexScanAddress, defaultlimit, c.SessionConsistency, nil)
	FailTestIfError(err, "Error in scan index2", t)
	err = tv.Validate(docScanResults, scanResults)
	FailTestIfError(err, "Error in scan result validation", t)
	log.Printf("Number of docScanResults and scanResults = %v and %v", len(docScanResults), len(scanResults))

	docScanResults = datautility.ExpectedScanAllResponse(bucket1docs, "company")
	scanResults, err = secondaryindex.ScanAll(index1, bucket1, indexScanAddress, defaultlimit, c.SessionConsistency, nil)
	FailTestIfError(err, "Error in scan index1", t)
	err = tv.Validate(docScanResults, scanResults)
	FailTestIfError(err, "Error in scan result validation", t)
	log.Printf("Number of docScanResults and scanResults = %v and %v", len(docScanResults), len(scanResults))

	kvutility.DeleteBucket(bucket2, "", clusterconfig.Username, clusterconfig.Password, kvaddress)
	kvutility.FlushBucket(bucket1, "", clusterconfig.Username, clusterconfig.Password, kvaddress)
	tc.ClearMap(docs)
}

// 3. create bucket and an index on it and drop another index in another bucket.
func TestDropBucket2Index_Bucket1IndexBuilding(t *testing.T) {
	log.Printf("In TestDropBucket2Index_Bucket1IndexBuilding()")

	e := secondaryindex.DropAllSecondaryIndexes(indexManagementAddress)
	FailTestIfError(e, "Error in DropAllSecondaryIndexes", t)

	index1 := "buck1_idx"
	index2 := "buck2_idx"
	bucket1 := "default"
	bucket2 := "multibucket_test3"

	kvutility.FlushBucket(bucket1, "", clusterconfig.Username, clusterconfig.Password, kvaddress)
	kvutility.EditBucket(bucket1, "", clusterconfig.Username, clusterconfig.Password, kvaddress, "256")
	kvutility.DeleteBucket(bucket2, "", clusterconfig.Username, clusterconfig.Password, kvaddress)
	kvutility.CreateBucket(bucket2, "sasl", "", clusterconfig.Username, clusterconfig.Password, kvaddress, "256", "11213")
	tc.ClearMap(docs)
	time.Sleep(30 * time.Second)

	log.Printf("Setting JSON docs in KV")
	bucket1docs := generateDocs(100000, "test.prod")
	bucket2docs := generateDocs(10000, "test.prod")
	kvutility.SetKeyValues(bucket1docs, bucket1, "", clusterconfig.KVAddress)
	kvutility.SetKeyValues(bucket2docs, bucket2, "", clusterconfig.KVAddress)

	err := secondaryindex.CreateSecondaryIndex(index2, bucket2, indexManagementAddress, "", []string{"age"}, false, nil, true, defaultIndexActiveTimeout, nil)
	FailTestIfError(err, "Error in creating the index2", t)

	err = secondaryindex.CreateSecondaryIndexAsync(index1, bucket1, indexManagementAddress, "", []string{"company"}, false, nil, true, nil)
	FailTestIfError(err, "Error in creating the index1", t)
	time.Sleep(2 * time.Second)

	err = secondaryindex.DropSecondaryIndex(index2, bucket2, indexManagementAddress)
	FailTestIfError(err, "Error dropping index2", t)

	client, _ := secondaryindex.CreateClient(indexManagementAddress, "test5client")
	defer client.Close()
	defn1, _ := secondaryindex.GetDefnID(client, bucket1, index1)
	e = secondaryindex.WaitTillIndexActive(defn1, client, defaultIndexActiveTimeout)
	if e != nil {
		FailTestIfError(e, "Error in WaitTillIndexActive for index1", t)
	}

	docScanResults := datautility.ExpectedScanAllResponse(bucket1docs, "company")
	scanResults, err := secondaryindex.ScanAll(index1, bucket1, indexScanAddress, defaultlimit, c.SessionConsistency, nil)
	FailTestIfError(err, "Error in scan index1", t)
	err = tv.Validate(docScanResults, scanResults)
	FailTestIfError(err, "Error in scan result validation", t)
	log.Printf("Number of docScanResults and scanResults = %v and %v", len(docScanResults), len(scanResults))

	kvutility.DeleteBucket(bucket2, "", clusterconfig.Username, clusterconfig.Password, kvaddress)
	kvutility.FlushBucket(bucket1, "", clusterconfig.Username, clusterconfig.Password, kvaddress)
	tc.ClearMap(docs)
}

//5. bucket delete when initial index build is in progress. there needs to be
//   multiple buckets with valid indexes.
func TestDeleteBucketWhileInitialIndexBuild(t *testing.T) {
	log.Printf("In TestDeleteBucketWithDataLoad()")

	numOfBuckets := 4
	indexNames := [...]string{"bucket1_age", "bucket1_gender", "bucket2_city", "bucket2_company", "bucket3_gender", "bucket3_address", "bucket4_balance", "bucket4_isActive"}
	indexFields := [...]string{"age", "gender", "address.city", "company", "gender", "address", "balance", "isActive"}
	bucketNames := [...]string{"default", "testbucket2", "testbucket3", "testbucket4"}
	proxyPorts := [...]string{"11212", "11213", "11214", "11215"}
	var bucketDocs [4]tc.KeyValues

	// Update default bucket ram to 256
	// Create two more buckets with ram 256 each
	// Add different docs to all 3 buckets
	// Create two indexes on each of them
	// Query the indexes
	e := secondaryindex.DropAllSecondaryIndexes(indexManagementAddress)
	FailTestIfError(e, "Error in DropAllSecondaryIndexes", t)
	kvutility.FlushBucket(bucketNames[0], "", clusterconfig.Username, clusterconfig.Password, kvaddress)
	kvutility.EditBucket(bucketNames[0], "", clusterconfig.Username, clusterconfig.Password, kvaddress, "256")
	tc.ClearMap(docs)

	for i := 1; i < numOfBuckets; i++ {
		kvutility.DeleteBucket(bucketNames[i], "", clusterconfig.Username, clusterconfig.Password, kvaddress)
		kvutility.CreateBucket(bucketNames[i], "sasl", "", clusterconfig.Username, clusterconfig.Password, kvaddress, "256", proxyPorts[i])
	}
	time.Sleep(30 * time.Second)

	log.Printf("Generating docs and Populating all the buckets")
	j := 0
	for i := 0; i < numOfBuckets-1; i++ {
		bucketDocs[i] = generateDocs(1000, "users.prod")
		kvutility.SetKeyValues(bucketDocs[i], bucketNames[i], "", clusterconfig.KVAddress)
		err := secondaryindex.CreateSecondaryIndex(indexNames[j], bucketNames[i], indexManagementAddress, "", []string{indexFields[j]}, false, nil, true, defaultIndexActiveTimeout, nil)
		FailTestIfError(err, "Error in creating the index", t)
		j++
		err = secondaryindex.CreateSecondaryIndex(indexNames[j], bucketNames[i], indexManagementAddress, "", []string{indexFields[j]}, false, nil, true, defaultIndexActiveTimeout, nil)
		FailTestIfError(err, "Error in creating the index", t)
		j++
	}

	// Scan index of first bucket
	docScanResults := datautility.ExpectedScanResponse_float64(bucketDocs[0], indexFields[0], 30, 50, 1)
	scanResults, err := secondaryindex.Range(indexNames[0], bucketNames[0], indexScanAddress, []interface{}{30}, []interface{}{50}, 1, true, defaultlimit, c.SessionConsistency, nil)
	FailTestIfError(err, "Error in scan 1", t)
	err = tv.Validate(docScanResults, scanResults)
	FailTestIfError(err, "Error in scan result validation", t)

	bucketDocs[3] = generateDocs(50000, "users.prod")
	kvutility.SetKeyValues(bucketDocs[3], bucketNames[3], "", clusterconfig.KVAddress)
	FailTestIfError(err, "Error in creating the index", t)
	err = secondaryindex.CreateSecondaryIndexAsync(indexNames[6], bucketNames[3], indexManagementAddress, "", []string{indexFields[j]}, false, nil, true, nil)
	FailTestIfError(err, "Error in creating the index", t)
	time.Sleep(2 * time.Second)
	kvutility.DeleteBucket(bucketNames[3], "", clusterconfig.Username, clusterconfig.Password, kvaddress)

	// Scan index of first bucket
	docScanResults = datautility.ExpectedScanResponse_float64(bucketDocs[0], indexFields[0], 30, 50, 1)
	scanResults, err = secondaryindex.Range(indexNames[0], bucketNames[0], indexScanAddress, []interface{}{30}, []interface{}{50}, 1, true, defaultlimit, c.SessionConsistency, nil)
	FailTestIfError(err, "Error in scan 1", t)
	err = tv.Validate(docScanResults, scanResults)
	FailTestIfError(err, "Error in scan result validation", t)

	// Scan index of second bucket
	docScanResults = datautility.ExpectedScanResponse_string(bucketDocs[1], indexFields[2], "F", "Q", 2)
	scanResults, err = secondaryindex.Range(indexNames[2], bucketNames[1], indexScanAddress, []interface{}{"F"}, []interface{}{"Q"}, 2, true, defaultlimit, c.SessionConsistency, nil)
	FailTestIfError(err, "Error in scan 2", t)
	err = tv.Validate(docScanResults, scanResults)
	FailTestIfError(err, "Error in scan result validation", t)

	// Scan index of third bucket
	docScanResults = datautility.ExpectedScanResponse_string(bucketDocs[2], indexFields[4], "male", "male", 3)
	scanResults, err = secondaryindex.Range(indexNames[4], bucketNames[2], indexScanAddress, []interface{}{"male"}, []interface{}{"male"}, 3, true, defaultlimit, c.SessionConsistency, nil)
	FailTestIfError(err, "Error in scan 3", t)
	err = tv.Validate(docScanResults, scanResults)
	FailTestIfError(err, "Error in scan result validation", t)

	kvutility.DeleteBucket(bucketNames[1], "", clusterconfig.Username, clusterconfig.Password, kvaddress)
	kvutility.DeleteBucket(bucketNames[2], "", clusterconfig.Username, clusterconfig.Password, kvaddress)
	kvutility.DeleteBucket(bucketNames[3], "", clusterconfig.Username, clusterconfig.Password, kvaddress)
	kvutility.EditBucket(bucketNames[0], "", clusterconfig.Username, clusterconfig.Password, kvaddress, "512")
	time.Sleep(30 * time.Second) // Sleep after bucket create or delete

	tc.ClearMap(docs)
	UpdateKVDocs(bucketDocs[0], docs)
}

// WHERE clause

// 1. Create Index with where clause. Update document so it moves out of index.
// Update document so it moves back again.
func TestWherClause_UpdateDocument(t *testing.T) {
	log.Printf("In TestWherClause_UpdateDocument()")

	var bucketName = "default"
	var index1 = "id_ageGreaterThan40"

	e := secondaryindex.DropAllSecondaryIndexes(indexManagementAddress)
	FailTestIfError(e, "Error in DropAllSecondaryIndexes", t)

	kvutility.FlushBucket(bucketName, "", clusterconfig.Username, clusterconfig.Password, kvaddress)
	tc.ClearMap(docs)

	docsToCreate := generateDocs(10000, "users.prod")
	UpdateKVDocs(docsToCreate, docs)
	log.Printf("Setting JSON docs in KV")
	kvutility.SetKeyValues(docsToCreate, bucketName, "", clusterconfig.KVAddress)

	err := secondaryindex.CreateSecondaryIndex(index1, bucketName, indexManagementAddress, `age>40`, []string{"age"}, false, nil, true, defaultIndexActiveTimeout, nil)
	FailTestIfError(err, "Error in creating the index", t)

	docScanResults := datautility.ExpectedScanResponse_float64(docs, "age", 40, 1000, 2)
	scanResults, err := secondaryindex.ScanAll(index1, bucketName, indexScanAddress, defaultlimit, c.SessionConsistency, nil)
	FailTestIfError(err, "Error in scan index1", t)
	err = tv.Validate(docScanResults, scanResults)
	FailTestIfError(err, "Error in scan result validation", t)
	log.Printf("Number of docScanResults and scanResults = %v and %v", len(docScanResults), len(scanResults))

	i := 0
	keysToBeUpdated := make(tc.KeyValues)
	for key, value := range docs {
		if i >= 500 {
			break
		}
		json := value.(map[string]interface{})
		oldAge := json["age"].(float64)
		if oldAge > 40 {
			json["age"] = 25
			docs[key] = json
			keysToBeUpdated[key] = json
			i++
		}
	}
	kvutility.SetKeyValues(keysToBeUpdated, "default", "", clusterconfig.KVAddress)

	docScanResults = datautility.ExpectedScanResponse_float64(docs, "age", 40, 1000, 2)
	scanResults, err = secondaryindex.ScanAll(index1, bucketName, indexScanAddress, defaultlimit, c.SessionConsistency, nil)
	FailTestIfError(err, "Error in scan index1", t)
	err = tv.Validate(docScanResults, scanResults)
	FailTestIfError(err, "Error in scan result validation", t)
	log.Printf("Number of docScanResults and scanResults = %v and %v", len(docScanResults), len(scanResults))
}

// Sync-Async Tests

func TestDeferFalse(t *testing.T) {
	log.Printf("In TestDeferFalse()")

	docsToCreate := generateDocs(10000, "users.prod")
	UpdateKVDocs(docsToCreate, docs)
	log.Printf("Setting JSON docs in KV")
	kvutility.SetKeyValues(docsToCreate, "default", "", clusterconfig.KVAddress)

	var indexName = "index_deferfalse1"
	var bucketName = "default"

	err := secondaryindex.CreateSecondaryIndex(indexName, bucketName, indexManagementAddress, "", []string{"address.city"}, false, []byte("{\"defer_build\": false}"), true, defaultIndexActiveTimeout, nil)
	FailTestIfError(err, "Error in creating the index", t)

	docScanResults := datautility.ExpectedScanResponse_string(docs, "address.city", "G", "M", 1)
	scanResults, err := secondaryindex.Range(indexName, bucketName, indexScanAddress, []interface{}{"G"}, []interface{}{"M"}, 1, true, defaultlimit, c.SessionConsistency, nil)
	FailTestIfError(err, "Error in scan of index", t)
	err = tv.Validate(docScanResults, scanResults)
	FailTestIfError(err, "Error in scan result validation", t)
}

func TestDeferFalse_CloseClientConnection(t *testing.T) {
	log.Printf("In TestDeferFalse_CloseClientConnection()")

	var wg sync.WaitGroup
	indexName := "index_deferfalse2"
	bucketName := "default"
	server := indexManagementAddress
	whereExpr := ""
	indexFields := []string{"address.state"}
	isPrimary := false
	with := []byte("{\"defer_build\": false}")

	client, e := secondaryindex.CreateClient(server, "2itest")
	FailTestIfError(e, "Error in creation of client", t)

	wg.Add(2)
	go CreateIndexThread(&wg, t, indexName, bucketName, server, whereExpr, indexFields, isPrimary, with, client)
	go CloseClientThread(&wg, t, client)
	wg.Wait()

	client1, _ := secondaryindex.CreateClient(indexManagementAddress, "test6client")
	defer client1.Close()
	defn1, _ := secondaryindex.GetDefnID(client1, bucketName, indexName)
	e = secondaryindex.WaitTillIndexActive(defn1, client1, defaultIndexActiveTimeout)
	if e != nil {
		FailTestIfError(e, "Error in WaitTillIndexActive for index_deferfalse2", t)
	}

	docScanResults := datautility.ExpectedScanResponse_string(docs, "address.state", "C", "M", 2)
	scanResults, err := secondaryindex.Range(indexName, bucketName, indexScanAddress, []interface{}{"C"}, []interface{}{"M"}, 2, true, defaultlimit, c.SessionConsistency, nil)
	FailTestIfError(err, "Error in scan of index", t)
	err = tv.Validate(docScanResults, scanResults)
	FailTestIfError(err, "Error in scan result validation", t)
}

func SkipTestDeferFalse_DropIndexWhileBuilding(t *testing.T) {
	log.Printf("In TestDeferFalse_DropIndexWhileBuilding()")

	var wg sync.WaitGroup
	indexName := "index_deferfalse3"
	bucketName := "default"
	server := indexManagementAddress
	whereExpr := ""
	indexFields := []string{"email"}
	isPrimary := false
	with := []byte("{\"defer_build\": false}")

	docsToCreate := generateDocs(500000, "users.prod")
	UpdateKVDocs(docsToCreate, docs)
	log.Printf("Setting JSON docs in KV")
	kvutility.SetKeyValues(docsToCreate, "default", "", clusterconfig.KVAddress)

	client, e := secondaryindex.CreateClient(server, "2itest")
	FailTestIfError(e, "Error in creation of client", t)

	wg.Add(2)
	go CreateIndexThread(&wg, t, indexName, bucketName, server, whereExpr, indexFields, isPrimary, with, client)
	go DropIndexThread(&wg, t, indexName, bucketName)
	wg.Wait()

	scanResults, e := secondaryindex.Range(indexName, bucketName, indexScanAddress, []interface{}{"B"}, []interface{}{"T"}, 1, true, defaultlimit, c.SessionConsistency, nil)
	if e == nil {
		t.Fatal("Error excpected when scanning for dropped index but scan didnt fail \n")
		log.Printf("Length of scanResults = %v", len(scanResults))
	} else {
		log.Printf("Scan failed as expected with error: %v\n", e)
	}
}

func DropIndexThread(wg *sync.WaitGroup, t *testing.T, index, bucket string) {
	log.Printf("In DropIndexWhileKVLoad")
	defer wg.Done()

	time.Sleep(1 * time.Second)

	err := secondaryindex.DropSecondaryIndex(index, bucket, indexManagementAddress)
	FailTestIfError(err, "Error dropping index1", t)
}

func LoadKVBucket(wg *sync.WaitGroup, t *testing.T, docsToCreate tc.KeyValues, bucketName, bucketPassword string) {
	log.Printf("In LoadKVBucket")
	defer wg.Done()

	log.Printf("Bucket name = %v", bucketName)
	kvutility.SetKeyValues(docsToCreate, bucketName, bucketPassword, clusterconfig.KVAddress)
}

func CreateIndexThread(wg *sync.WaitGroup, t *testing.T, indexName, bucketName, server, whereExpr string, indexFields []string, isPrimary bool, with []byte, client *qc.GsiClient) {
	log.Printf("In CreateIndexThread")
	defer wg.Done()

	var secExprs []string
	if isPrimary == false {
		for _, indexField := range indexFields {
			expr, err := n1ql.ParseExpression(indexField)
			if err != nil {
				log.Printf("Creating index %v. Error while parsing the expression (%v) : %v", indexName, indexField, err)
			}

			secExprs = append(secExprs, expression.NewStringer().Visit(expr))
		}
	}
	using := "gsi"
	exprType := "N1QL"
	partnExp := ""

	_, err := client.CreateIndex(indexName, bucketName, using, exprType, partnExp, whereExpr, secExprs, isPrimary, with)
	if err != nil {
		if strings.Contains(err.Error(), "Terminate Request due to client termination") {
			log.Printf("Create Index call failed as expected due to error : %v", err)
		} else {
			FailTestIfError(err, "Error in index create", t)
		}
	}
}

func CloseClientThread(wg *sync.WaitGroup, t *testing.T, client *qc.GsiClient) {
	log.Printf("In CloseClientThread")
	defer wg.Done()

	time.Sleep(2 * time.Second)
	client.Close()
}<|MERGE_RESOLUTION|>--- conflicted
+++ resolved
@@ -180,11 +180,7 @@
 
 	kvutility.EditBucket(bucket1, "", clusterconfig.Username, clusterconfig.Password, kvaddress, "1024")
 	kvutility.DeleteBucket(bucket2, "", clusterconfig.Username, clusterconfig.Password, kvaddress)
-<<<<<<< HEAD
-	time.Sleep(3 * time.Second)
-=======
 	time.Sleep(5 * time.Second) // Wait for bucket delete to complete
->>>>>>> f6ac6d45
 }
 
 // Create/drop/create a deferred build index without actually building it.
